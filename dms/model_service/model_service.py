--- conflicted
+++ resolved
@@ -101,10 +101,6 @@
 
         data = self._inference(data)
         data = self._postprocess(data)
-<<<<<<< HEAD
-        logger.debug("Post process time is %s ms."
-                    % (str((time.time() - post_start_time) * 1000)))
-=======
 
         # Update inference latency metric
         infer_time_in_ms = (time.time() - infer_start_time) * 1000
@@ -115,7 +111,6 @@
         if 'overall_latency_metric' in MetricsManager.metrics:
             MetricsManager.metrics['overall_latency_metric'].update(pre_time_in_ms + infer_time_in_ms)
 
->>>>>>> a1645355
         return data
 
     @abstractmethod
