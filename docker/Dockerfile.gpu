FROM nvidia/cuda:9.0-cudnn7-devel

RUN apt-get update && \
    apt-get install -y software-properties-common && \
    add-apt-repository -y ppa:certbot/certbot && \
    apt-get update && \
    apt-get install -y \
    build-essential \
    libatlas-base-dev \
    libopencv-dev \
    graphviz \
    python-dev \
    openjdk-8-jdk \
    nginx \
    protobuf-compiler \
    libprotoc-dev \
    python-certbot-nginx \
    curl \
    vim \
    && rm -rf /var/lib/apt/lists/* \
    && cd /tmp \
    && curl -O https://bootstrap.pypa.io/get-pip.py \
    && python get-pip.py \
    && pip install gevent gunicorn \
<<<<<<< HEAD
    && pip install mxnet-model-server \
    && pip install --no-cache-dir mxnet-cu90mkl \
=======
    && pip install --pre mxnet-model-server \
    && pip install --no-cache-dir mxnet-cu90 \
>>>>>>> c0ba3d99
    && mkdir /mxnet_model_server

COPY wsgi.py setup_mms.py mxnet-model-server.sh /mxnet_model_server/

ENV PATH="/mxnet_model_server:${PATH}" MXNET_MODEL_SERVER_GPU_IMAGE=1 gpu_id=0

LABEL maintainer="dantu@amazon.com, esterhaz@amazon.com, hag@amazon.com"<|MERGE_RESOLUTION|>--- conflicted
+++ resolved
@@ -22,13 +22,8 @@
     && curl -O https://bootstrap.pypa.io/get-pip.py \
     && python get-pip.py \
     && pip install gevent gunicorn \
-<<<<<<< HEAD
-    && pip install mxnet-model-server \
+    && pip install --pre mxnet-model-server \
     && pip install --no-cache-dir mxnet-cu90mkl \
-=======
-    && pip install --pre mxnet-model-server \
-    && pip install --no-cache-dir mxnet-cu90 \
->>>>>>> c0ba3d99
     && mkdir /mxnet_model_server
 
 COPY wsgi.py setup_mms.py mxnet-model-server.sh /mxnet_model_server/
