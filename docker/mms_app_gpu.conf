--- conflicted
+++ resolved
@@ -41,11 +41,7 @@
 
 [Nginx Configurations]
 server {
-<<<<<<< HEAD
-    listen       80;
-=======
     listen       8080;
->>>>>>> c0ba3d99
 
     location / {
         proxy_pass http://unix:/tmp/mms_app.sock;
