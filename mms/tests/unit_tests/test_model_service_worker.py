--- conflicted
+++ resolved
@@ -518,13 +518,9 @@
             if gpu[0]:
                 data['gpu'] = gpu[0]
             worker.load_model(data)
-<<<<<<< HEAD
-            worker.service_manager.register_and_load_modules.assert_called_once_with('name', 'mpath', 'testmanifest', 'test_service_file_path', gpu[1], batch_size[1])
-=======
             worker.service_manager.register_and_load_modules.assert_called_once_with('name', 'mpath', 'testmanifest',
                                                                                      'test_service_file_path', gpu[1],
                                                                                      batch_size[1])
->>>>>>> d3f2fa76
 
         def test_success(self, patches, worker):
             msg, code = worker.load_model(self.data)
